--- conflicted
+++ resolved
@@ -51,11 +51,7 @@
           --out-dir $BUILD_WRAPPER_OUT_DIR \
           make -j $(nproc) DEBUG=1 coverage
 
-<<<<<<< HEAD
-      - name: Generate coverage data
-=======
       - name: Run gcov
->>>>>>> 9d0905fc
         run: gcov --preserve-paths $(find -name '*.gcno')
 
       - name: Run sonar-scanner
@@ -67,18 +63,9 @@
             --define sonar.cfamily.build-wrapper-output=$BUILD_WRAPPER_OUT_DIR \
             --define sonar.scm.provider=git \
             --define sonar.sourceEncoding=UTF-8 \
-<<<<<<< HEAD
-            --define sonar.c.file.suffixes= \
-            --define sonar.cpp.file.suffixes=.cpp,.h \
-            --define sonar.sonarLanguages=c++ \
-            --define sonar.cfamily.build-wrapper-output=$BUILD_WRAPPER_OUT_DIR \
-            --define sonar.cfamily.gcov.reportsPath=. \
-            --define sonar.branch.name=`git rev-parse --abbrev-ref HEAD` \
-=======
             --define sonar.cfamily.gcov.reportsPath=. \
             --define sonar.c.file.suffixes= \
             --define sonar.cpp.file.suffixes=.cpp,.h \
             --define sonar.sonarLanguages=c++ \
             --define sonar.branch.name=${{ inputs.branch }} \
->>>>>>> 9d0905fc
             --define sonar.test.inclusions=test/**